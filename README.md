# Antipode: Minimal Multi-Agent Equity Views and Backtest

Antipode is a tiny, transparent, leakage-safe multi-agent system that issues BUY/HOLD/SELL views on a fixed US equity universe (AAPL, MSFT, NVDA, TSLA) and evaluates those views in a lightweight backtest.

### Quick Setup (venv)

- Windows PowerShell
  - `python -m venv .venv`
  - `.\\.venv\\Scripts\\Activate.ps1`
  - `python -m pip install -r requirements.txt`

- macOS/Linux
  - `python3 -m venv .venv`
  - `source .venv/bin/activate`
  - `pip install -r requirements.txt`
- Requirements: Python 3.9+, `pip`
- Install deps: `pip install -r requirements.txt`
- Optional data provider: `financialdatasets.ai`
  - REST setup (recommended):
    - `pip install -r requirements.txt` (includes `requests`)
    - Set API key via env:
      - Env var examples:
    - macOS/Linux: `export FINANCIALDATASETS_API_KEY=YOUR_KEY`
    - Windows PowerShell: `$env:FINANCIALDATASETS_API_KEY = "YOUR_KEY"`
    - Disable API: `export USE_FINANCIALDATASETS=0` or `$env:USE_FINANCIALDATASETS = "0"`
      - macOS/Linux: `export FINANCIALDATASETS_API_KEY=YOUR_KEY`
      - Windows PowerShell: `$env:FINANCIALDATASETS_API_KEY = "YOUR_KEY"`
    - Endpoint URL (optional): `FD_PRICES_URL` (e.g., `https://api.financialdatasets.ai/prices/daily`)
    - Ensure API is enabled (default): `USE_FINANCIALDATASETS` unset or not "0"
  - Fallback order when fetching prices:
    1) financialdatasets.ai (tight window; enough lookback for indicators + forward window for backtest)
    2) Cached CSV at `data/prices_cache.csv` (written via `--write-cache`)

## How to Run

- CLI (primary): `python run.py --as-of 2025-06-28 --forward-days 21`
  - Optional: `--write-cache` saves fetched prices into `data/prices_cache.csv` for offline runs.
  - To disable API and use cache only: set `USE_FINANCIALDATASETS=0`.
  - Live API note: if there are no prices strictly after `--as-of`, the runner auto-backshifts the effective as_of so a full forward window exists (it prints the adjusted date). Use `--strict-as-of` to fail instead.
  - When using REST, verify the loader prints `Price source: api` at startup.

Outputs (written to `outputs/`):
- `picks.csv`: per-ticker agent scores + ratings + coordinator rating
- `performance.csv`: daily portfolio vs benchmark returns, active, cumulative series; summary metrics appended
- `equity_curve.png`: growth of $1, portfolio vs benchmark

## Testing

- Install pytest: `python -m pip install pytest`
- Run all tests: `pytest -q`
- Verbose names: `pytest -v`
- Single file: `pytest tests/test_sanity.py -v`
- Specific test: `pytest -k news_filter -v`

What the tests cover:
- Loader forward window: ensures `load_prices(as_of, forward_days)` includes prices strictly after `as_of`.
- Cumprod math sanity: verifies cumulative return math via simple products of (1 + returns).
- News date filtering: confirms `NewsSentimentAgent` only uses headlines with `date <= as_of` (no future leakage).

## Design

Agents (simple, auditable rules):

1) Valuation/Momentum Agent (class: `ValuationMomentumAgent`)
- Signal: 63-day total return divided by 63-day realized volatility (a Sharpe-like ratio) + simple valuation proxy (below 126-day MA = cheaper), blended and z-scored.
- Rating thresholds: > +0.5 BUY, < -0.5 SELL, else HOLD
- Leakage control: uses prices strictly up to and including `as_of`

2) News/Sentiment Agent
- Data: curated local JSON files in `data/news/<ticker>.json` with fields: `title`, `snippet`, `date` (ISO). Falls back to neutral if empty.
- Signal: average sentiment over the trailing window using a transparent lexicon (optional VADER blend)
- Rating thresholds: > +0.1 BUY, < -0.1 SELL, else HOLD
- Leakage control: uses headlines with timestamps `<= as_of`

3) Fundamental/Quality Agent
- Data: factsheets in `data/facts/*.json` (preferred) or consolidated `data/facts.csv`.
  - Fields: `revenue_growth_pct`, `operating_margin_pct` (or `gross_margin_pct`), `margin_trend` (-1..+1), `leverage_ratio` (lower better), `capex_intensity_pct` (lower better), `cf_stability` (0..1)
- Scoring: weighted sum of normalized features; leverage and capex intensity penalized
- Rating thresholds: > +0.3 BUY, < -0.3 SELL, else HOLD

Coordinator
- Map ratings to numeric: BUY=+1, HOLD=0, SELL=-1
- Weights: Fundamentals 0.4, Val/Mom 0.4, News 0.2
- Consensus: weighted average + simple tie-breaks (Fund > Val/Mom > News)

Backtest
- Window: forward N business days (configurable)
- Portfolio: equal-weight across BUY names at `as_of` (if none, track equal-weight benchmark)
- Benchmark: equal-weight across all four tickers
- Metrics: daily returns, cumulative curves, active return, simple Sharpe proxy (mean/vol of active)
- Leakage controls: only past data for signals; forward returns start strictly after `as_of`

Data fetch window
- Loader fetches only sufficient lookback for momentum and forward window for evaluation.
- Agents slice inputs to `date <= as_of`; only the backtest consumes forward prices.

## Assumptions & Limitations
- Fixed tiny universe; simple thresholds and weights; not optimized
- News lexicon is minimal and illustrative; real ingestion may vary
- Long-only; SELL is underweight vs benchmark (no short)
- Single-period hold (no intra-period rebalance)

## AI-Tool Usage
- Project scaffolded with an AI assistant; logic and thresholds are explicitly coded for transparency.
## News Scoring Rationale
- Transparent lexicon counts positive/negative terms in `title + snippet`.
- If `vaderSentiment` is installed, we compute VADER compound per headline and average it 50/50 with lexicon.
- Per-headline score: `(pos - neg) / (pos + neg)` (0 if neither present). Per-ticker = average across window.

## Factsheet Derivations (clarity-first)
- Source type: manual approximations based on public summaries, typical ranges, and qualitative trend judgments. Values are illustrative.
- Definitions:
  - `revenue_growth_pct`: Recent YoY revenue growth (pct)
  - `operating_margin_pct`: Operating margin level (pct); `gross_margin_pct` used as fallback
  - `margin_trend`: Directional proxy -1..+1 (negative=contracting, positive=expanding)
  - `leverage_ratio`: Debt/equity style proxy; lower indicates less leverage
  - `capex_intensity_pct`: Capex/Revenue proxy; higher implies heavier capital requirements
  - `cf_stability`: Cash flow stability heuristic on 0..1

<<<<<<< HEAD
## Time Accounting (within 20 hours)

- Repo setup + venv + wiring: ~1.0h
- Price loader + cache fallback (API→cache, normalize/merge writer): ~2.0h
- Agents (Momentum/Valuation, News, Fundamentals): ~4.0h
- Coordinator (weights, tie‑breaks, audit columns): ~1.0h
- Backtest (benchmark, portfolio, metrics, chart): ~3.0h
- CLI integration + outputs (CSV/PNG, flags incl. strict‑as‑of): ~1.5h
- Curated news JSONs (4 tickers × 15 items, ISO dates): ~3.0h
- Tests (loader, backtest math, agents, coordinator): ~2.0h
- Docs (README merge, usage, math, troubleshooting): ~1.0h
- Hardening/robustness (date coercion, edge handling): ~1.5h

Total: ~20.0 hours

## Detailed Guide (formerly docs/GUIDE.md)

### Quick Setup (venv)

- Windows PowerShell
  - `python -m venv .venv`
  - `.\\.venv\\Scripts\\Activate.ps1`
  - `python -m pip install -r requirements.txt`

- macOS/Linux
  - `python3 -m venv .venv`
  - `source .venv/bin/activate`
  - `pip install -r requirements.txt`

Run the CLI: `python run.py --as-of 2025-07-01 --forward-days 63`

=======
>>>>>>> 78d7c2f3
### Data Sources and Fallbacks

`src/data.py:load_prices` fetches prices in the following order:
1) REST API (`financialdatasets.ai`) when `FINANCIALDATASETS_API_KEY` is set and `USE_FINANCIALDATASETS != 0`.
2) Local cache CSV at `data/prices_cache.csv` (offline-friendly).

The loader tags the result with `df.attrs["source"]` as `api` or `cache`.

Create a cache file for offline runs:
- CLI: `python run.py --as-of 2025-07-01 --forward-days 21 --write-cache`

### Running

- CLI: `python run.py --as-of YYYY-MM-DD --forward-days N [--write-cache]`
  - Writes outputs to `outputs/` (`picks.csv`, `performance.csv`, `performance_summary.csv`, `equity_curve.png`).
  - If the API has insufficient forward days, the runner may backshift `as_of` and will print the adjusted date. Use `--strict-as-of` to fail instead of shifting.

### Components and Math (Concise)

Backtest math (leakage-safe):
- Per-ticker daily return on date `d`: `r_i(d) = P_i(d) / P_i(d-1) - 1`.
- Benchmark (equal-weight): `r_bench(d) = mean_i r_i(d)` across all four tickers.
- Portfolio (equal-weight across BUY set `B`): `r_port(d) = sum_{i in B} w_i r_i(d)`, `w_i = 1/|B|`.
- Active return: `r_active(d) = r_port(d) - r_bench(d)`.
- Cumulative curves: `cum_x(d) = product (1 + r_x)` over the forward window.
- Sharpe-style proxy: `mean(r_active) / std(r_active)` (population std, ddof=0).

Leakage controls:
- Agents compute scores using data filtered to `date <= as_of`.
- Forward returns start strictly after `as_of`.

### Code references
- Benchmark: `src/backtest.py:27`
- Backtest runner: `src/backtest.py:59`
- Coordinator: `src/coordinator.py`
- Agents: `src/agents.py`

### Data Files

- News/Sentiment: place curated items at `data/news/<TICKER>.json` with fields `title`, `snippet`, `date` (ISO). The agent uses only dates `<= as_of` within the lookback.
- Facts: per-ticker JSONs at `data/facts/<TICKER>.json` (preferred) or a consolidated `data/facts.csv`. See `src/data.py:load_facts` for loader behavior.
- Price cache (offline): `data/prices_cache.csv` with columns `date,ticker,adj_close`.

### What Was Done (This Iteration)

- Added `ValuationMomentumAgent` and integrated it into the runner.
- Added transparent news sentiment with local JSONs and optional VADER blending.
- Added per-ticker factsheets (JSON preferred; CSV fallback) and clarified quality weights.
- Simplified the backtest and documented the math and leakage controls inline.
- Implemented a cache fallback for prices and `--write-cache` in the CLI.
- Removed notebook dependency; CLI remains the primary entrypoint.

### Troubleshooting

- Recent `--as-of` dates may lack forward prices. The CLI will backshift as needed or use a partial forward window and will print what it used (or fail with `--strict-as-of`).
- If you see only zeros, ensure the forward window has data (pick an earlier `as_of`) and that your news items fall within the lookback window.<|MERGE_RESOLUTION|>--- conflicted
+++ resolved
@@ -1,28 +1,26 @@
 # Antipode: Minimal Multi-Agent Equity Views and Backtest
 
-Antipode is a tiny, transparent, leakage-safe multi-agent system that issues BUY/HOLD/SELL views on a fixed US equity universe (AAPL, MSFT, NVDA, TSLA) and evaluates those views in a lightweight backtest.
+Antipode is a tiny, transparent, leakage-safe multi-agent system that issues BUY/HOLD/SELL views on a fixed US equity universe (AAPL, MSFT, NVDA, TSLA) and evaluates those views in a lightweight backtest.Check docs for detailed break down of project 
 
-### Quick Setup (venv)
+## Setup
+## Quick Setup (venv)
 
 - Windows PowerShell
   - `python -m venv .venv`
-  - `.\\.venv\\Scripts\\Activate.ps1`
+  - `.\.venv\Scripts\Activate.ps1`
   - `python -m pip install -r requirements.txt`
 
 - macOS/Linux
   - `python3 -m venv .venv`
   - `source .venv/bin/activate`
   - `pip install -r requirements.txt`
+
 - Requirements: Python 3.9+, `pip`
 - Install deps: `pip install -r requirements.txt`
 - Optional data provider: `financialdatasets.ai`
   - REST setup (recommended):
     - `pip install -r requirements.txt` (includes `requests`)
     - Set API key via env:
-      - Env var examples:
-    - macOS/Linux: `export FINANCIALDATASETS_API_KEY=YOUR_KEY`
-    - Windows PowerShell: `$env:FINANCIALDATASETS_API_KEY = "YOUR_KEY"`
-    - Disable API: `export USE_FINANCIALDATASETS=0` or `$env:USE_FINANCIALDATASETS = "0"`
       - macOS/Linux: `export FINANCIALDATASETS_API_KEY=YOUR_KEY`
       - Windows PowerShell: `$env:FINANCIALDATASETS_API_KEY = "YOUR_KEY"`
     - Endpoint URL (optional): `FD_PRICES_URL` (e.g., `https://api.financialdatasets.ai/prices/daily`)
@@ -94,14 +92,6 @@
 - Loader fetches only sufficient lookback for momentum and forward window for evaluation.
 - Agents slice inputs to `date <= as_of`; only the backtest consumes forward prices.
 
-## Assumptions & Limitations
-- Fixed tiny universe; simple thresholds and weights; not optimized
-- News lexicon is minimal and illustrative; real ingestion may vary
-- Long-only; SELL is underweight vs benchmark (no short)
-- Single-period hold (no intra-period rebalance)
-
-## AI-Tool Usage
-- Project scaffolded with an AI assistant; logic and thresholds are explicitly coded for transparency.
 ## News Scoring Rationale
 - Transparent lexicon counts positive/negative terms in `title + snippet`.
 - If `vaderSentiment` is installed, we compute VADER compound per headline and average it 50/50 with lexicon.
@@ -116,10 +106,16 @@
   - `leverage_ratio`: Debt/equity style proxy; lower indicates less leverage
   - `capex_intensity_pct`: Capex/Revenue proxy; higher implies heavier capital requirements
   - `cf_stability`: Cash flow stability heuristic on 0..1
+## Assumptions & Limitations
+- Fixed tiny universe; simple thresholds and weights; not optimized
+- News lexicon is minimal and illustrative; real ingestion may vary
+- Long-only; SELL is underweight vs benchmark (no short)
+- Single-period hold (no intra-period rebalance)
 
-<<<<<<< HEAD
+## AI-Tool Usage
+- Project scaffolded with an AI assistant; logic and thresholds are explicitly coded for transparency.
+
 ## Time Accounting (within 20 hours)
-
 - Repo setup + venv + wiring: ~1.0h
 - Price loader + cache fallback (API→cache, normalize/merge writer): ~2.0h
 - Agents (Momentum/Valuation, News, Fundamentals): ~4.0h
@@ -130,80 +126,4 @@
 - Tests (loader, backtest math, agents, coordinator): ~2.0h
 - Docs (README merge, usage, math, troubleshooting): ~1.0h
 - Hardening/robustness (date coercion, edge handling): ~1.5h
-
-Total: ~20.0 hours
-
-## Detailed Guide (formerly docs/GUIDE.md)
-
-### Quick Setup (venv)
-
-- Windows PowerShell
-  - `python -m venv .venv`
-  - `.\\.venv\\Scripts\\Activate.ps1`
-  - `python -m pip install -r requirements.txt`
-
-- macOS/Linux
-  - `python3 -m venv .venv`
-  - `source .venv/bin/activate`
-  - `pip install -r requirements.txt`
-
-Run the CLI: `python run.py --as-of 2025-07-01 --forward-days 63`
-
-=======
->>>>>>> 78d7c2f3
-### Data Sources and Fallbacks
-
-`src/data.py:load_prices` fetches prices in the following order:
-1) REST API (`financialdatasets.ai`) when `FINANCIALDATASETS_API_KEY` is set and `USE_FINANCIALDATASETS != 0`.
-2) Local cache CSV at `data/prices_cache.csv` (offline-friendly).
-
-The loader tags the result with `df.attrs["source"]` as `api` or `cache`.
-
-Create a cache file for offline runs:
-- CLI: `python run.py --as-of 2025-07-01 --forward-days 21 --write-cache`
-
-### Running
-
-- CLI: `python run.py --as-of YYYY-MM-DD --forward-days N [--write-cache]`
-  - Writes outputs to `outputs/` (`picks.csv`, `performance.csv`, `performance_summary.csv`, `equity_curve.png`).
-  - If the API has insufficient forward days, the runner may backshift `as_of` and will print the adjusted date. Use `--strict-as-of` to fail instead of shifting.
-
-### Components and Math (Concise)
-
-Backtest math (leakage-safe):
-- Per-ticker daily return on date `d`: `r_i(d) = P_i(d) / P_i(d-1) - 1`.
-- Benchmark (equal-weight): `r_bench(d) = mean_i r_i(d)` across all four tickers.
-- Portfolio (equal-weight across BUY set `B`): `r_port(d) = sum_{i in B} w_i r_i(d)`, `w_i = 1/|B|`.
-- Active return: `r_active(d) = r_port(d) - r_bench(d)`.
-- Cumulative curves: `cum_x(d) = product (1 + r_x)` over the forward window.
-- Sharpe-style proxy: `mean(r_active) / std(r_active)` (population std, ddof=0).
-
-Leakage controls:
-- Agents compute scores using data filtered to `date <= as_of`.
-- Forward returns start strictly after `as_of`.
-
-### Code references
-- Benchmark: `src/backtest.py:27`
-- Backtest runner: `src/backtest.py:59`
-- Coordinator: `src/coordinator.py`
-- Agents: `src/agents.py`
-
-### Data Files
-
-- News/Sentiment: place curated items at `data/news/<TICKER>.json` with fields `title`, `snippet`, `date` (ISO). The agent uses only dates `<= as_of` within the lookback.
-- Facts: per-ticker JSONs at `data/facts/<TICKER>.json` (preferred) or a consolidated `data/facts.csv`. See `src/data.py:load_facts` for loader behavior.
-- Price cache (offline): `data/prices_cache.csv` with columns `date,ticker,adj_close`.
-
-### What Was Done (This Iteration)
-
-- Added `ValuationMomentumAgent` and integrated it into the runner.
-- Added transparent news sentiment with local JSONs and optional VADER blending.
-- Added per-ticker factsheets (JSON preferred; CSV fallback) and clarified quality weights.
-- Simplified the backtest and documented the math and leakage controls inline.
-- Implemented a cache fallback for prices and `--write-cache` in the CLI.
-- Removed notebook dependency; CLI remains the primary entrypoint.
-
-### Troubleshooting
-
-- Recent `--as-of` dates may lack forward prices. The CLI will backshift as needed or use a partial forward window and will print what it used (or fail with `--strict-as-of`).
-- If you see only zeros, ensure the forward window has data (pick an earlier `as_of`) and that your news items fall within the lookback window.+Total: ~20.0 hours